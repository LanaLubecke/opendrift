# This file is part of OpenDrift.
#
# OpenDrift is free software: you can redistribute it and/or modify
# it under the terms of the GNU General Public License as published by
# the Free Software Foundation, version 2
#
# OpenDrift is distributed in the hope that it will be useful,
# but WITHOUT ANY WARRANTY; without even the implied warranty of
# MERCHANTABILITY or FITNESS FOR A PARTICULAR PURPOSE.  See the
# GNU General Public License for more details.
#
# You should have received a copy of the GNU General Public License
# along with OpenDrift.  If not, see <http://www.gnu.org/licenses/>.
#
# Copyright 2015, Knut-Frode Dagestad, MET Norway

import numpy as np
import logging
from scipy.interpolate import interp1d
from opendrift.models.basemodel import OpenDriftSimulation
from opendrift.elements import LagrangianArray


# Defining the oil element properties
class Lagrangian3DArray(LagrangianArray):
    """Extending LagrangianArray for elements moving in 3 dimensions
    The Particle may be buoyant and/or subject to vertical mixing
    buoyant bahaviour is described by terminal velocity
    """

    variables = LagrangianArray.add_variables([
        ('terminal_velocity', {'dtype': np.float32,
                               'units': 'm/s',
                               'default': 0.})])


class OpenDrift3DSimulation(OpenDriftSimulation):
    """Open source buoyant particle trajectory model based on OpenDrift.

        Developed at MET Norway

        Generic module for particles that move in 3 dimensions
        and may be to vertical turbulent mixing
        with the possibility for positive or negative buoyancy

        Particles could be e.g. oil droplets, plankton, nutrients or sediments

        Under construction.
    """

    max_speed = 1  # m/s

    def __init__(self, *args, **kwargs):

        configspec_oceandrift3D = '''
            [drift]
                max_age_seconds = float(min=0, default=None)
            [processes]
                turbulentmixing = boolean(default=True)
                verticaladvection = boolean(default=True)
            [turbulentmixing]
                timestep = float(min=0.1, max=3600, default=60.)
                verticalresolution = float(min=0.01, max=10, default = 1.)
                max_iterations = integer(min=0, max=100000, default = 0)
                diffusivitymodel = option('environment', 'stepfunction', 'windspeed_Sundby1983', 'windspeed_Large1994', 'gls_tke', default='environment')
                TSprofiles = boolean(default=False)
                '''
        self._add_configstring(configspec_oceandrift3D)

        # Calling general constructor of parent class
        super(OpenDrift3DSimulation, self).__init__(*args, **kwargs) 

    def update_terminal_velocity(self, Tprofiles=None, Sprofiles=None,
                                 z_index=None):
        """Calculate terminal velocity due to bouyancy from own properties
        and environmental variables
        overload this function to create particle-specific behaviour
        """
        #self.elements.terminal_velocity = 0.00

    def vertical_advection(self):
        """Move particles vertically according to vertical ocean current

            Vertical advection by ocean currents is small compared to
            termical velocity
        """
        if self.get_config('processes:verticaladvection') is False:
            logging.debug('Vertical advection deactivated')
            return

        w = self.environment.upward_sea_water_velocity
        self.elements.z = np.minimum(0,
            self.elements.z + w * self.time_step.total_seconds())

    def prepare_vertical_mixing(self):
        pass  # To be implemented by subclasses as needed

    def surface_stick(self):
        '''To be overloaded by subclasses, e.g. downward mixing of oil'''

        # keep particle just below the surface
        surface = np.where(self.elements.z >= 0)
        if len(surface[0]) > 0:
            self.elements.z[surface] = -0.01

    def surface_wave_mixing(self, time_step_seconds):
        '''To be overloaded by subclasses, e.g. downward mixing of oil'''

        # do nothing 
        pass

    def vertical_mixing(self):
        """Mix particles vertically according to eddy diffusivity and buoyancy

            Buoyancy is expressed as terminal velocity, which is the
            steady-state vertical velocity due to positive or negative
            buoyant behaviour. It is usually a function of particle density,
            diameter, and shape.

            Vertical particle displacemend du to turbulent mixing is
            calculated using a random walk scheme" (Visser et al. 1996)
        """

        if self.get_config('processes:turbulentmixing') is False:
            logging.debug('Turbulent mixing deactivated')
            return

        self.timer_start('main loop:updating elements:vertical mixing')
        from opendrift.models import eddydiffusivity

        dt_mix = self.get_config('turbulentmixing:timestep')

        # minimum height/maximum depth for each particle
        Zmin = -1.*self.environment.sea_floor_depth_below_sea_level

        # Eventual model specific preparions
        self.prepare_vertical_mixing()

        # get profile of eddy diffusivity
        # get vertical eddy diffusivity from environment or specific model
        if (self.get_config('turbulentmixing:diffusivitymodel') ==
                'environment'):
            if 'ocean_vertical_diffusivity' in self.environment_profiles:
                Kprofiles = self.environment_profiles[
                    'ocean_vertical_diffusivity']
                logging.debug('Using diffusivity from ocean model')
            else:
                # NB: using constant diffusivity, and value from first
                # element only - this should be checked/improved!
                Kprofiles = \
                    self.environment.ocean_vertical_diffusivity[0] * \
                    np.ones((len(self.environment_profiles['z']),
                             self.num_elements_active()))
                logging.debug('Using constant diffusivity')
        else:
            logging.debug('Using functional expression for diffusivity')
            Kprofiles = getattr(
                eddydiffusivity,
                self.get_config('turbulentmixing:diffusivitymodel'))(self)

        logging.debug('Diffiusivities are in range %s to %s' %
                      (Kprofiles.min(), Kprofiles.max()))

        # get profiles of salinity and temperature
        # (to save interpolation time in the inner loop)
        if (self.get_config('turbulentmixing:TSprofiles') is True 
            and 'sea_water_salinity' in self.required_variables):
            Sprofiles = self.environment_profiles['sea_water_salinity']
            Tprofiles = \
                self.environment_profiles['sea_water_temperature']
            if ('sea_water_salinity' in self.fallback_values and
                Sprofiles.min() == Sprofiles.max()):
                logging.debug('Salinity and temperature are fallback'
                              'values, skipping TSprofile')
                Sprofiles = None
                Tprofiles = None
            else:
                logging.debug('Using TSprofiles for vertical mixing')
        else:
            logging.debug('TSprofiles deactivated for vertical mixing')
            Sprofiles = None
            Tprofiles = None

        # prepare vertical interpolation coordinates
        #z_i = range(Kprofiles.shape[0])
        z_i = range(self.environment_profiles['z'].shape[0])
        #print len(self.environment_profiles['z']), len(z_i)
        z_index = interp1d(-self.environment_profiles['z'],
                           z_i, bounds_error=False,
                           fill_value=(0,len(z_i)-1))  # Extrapolation

        # internal loop for fast time step of vertical mixing model
        # random walk needs faster time step compared
        # to horizontal advection
        logging.debug('Vertical mixing module:')
        ntimes_mix = np.abs(int(self.time_step.total_seconds()/dt_mix))
        if self.get_config('turbulentmixing:max_iterations') != 0:
            if self.steps_calculation <= 5:
                logging.debug('Mixing the whole first five time steps')
            else:
                ntimes_mix = np.minimum(ntimes_mix,
                    self.get_config('turbulentmixing:max_iterations'))
        logging.debug('Turbulent diffusion with random walk '
                      'scheme using ' + str(ntimes_mix) +
                      ' fast time steps of dt=' + str(dt_mix) + 's')

        for i in range(0, ntimes_mix):
            #remember which particles belong to the exact surface
            surface = self.elements.z == 0

            # update terminal velocity according to environmental variables
            if self.get_config('turbulentmixing:TSprofiles') is True:
                self.update_terminal_velocity(Tprofiles=Tprofiles,
                                              Sprofiles=Sprofiles,
                                              z_index=z_index)
            else:
                # this is faster, but ignores density gradients in
                # water column for the inner loop
                self.update_terminal_velocity()

            w = self.elements.terminal_velocity

            # diffusivity K at depth z+dz
<<<<<<< HEAD
            dz = 1.
=======
            dz = 1e-3
>>>>>>> df6a758c
            zi = z_index(-self.elements.z+0.5*dz)
            upper = np.maximum(np.floor(zi).astype(np.int), 0)
            lower = np.minimum(upper+1, Kprofiles.shape[0]-1)
            weight_upper = 1 - (zi - upper)
            weight_upper[np.isnan(weight_upper)] = 1
            K1 = Kprofiles[upper, range(Kprofiles.shape[1])] * \
                weight_upper + \
                Kprofiles[lower, range(Kprofiles.shape[1])] * \
                (1-weight_upper)

            # diffusivity K at depth z-dz
            zi = z_index(-self.elements.z-0.5*dz)
            upper = np.maximum(np.floor(zi).astype(np.int), 0)
            lower = np.minimum(upper+1, Kprofiles.shape[0]-1)
            weight_upper = 1 - (zi - upper)
            weight_upper[np.isnan(weight_upper)] = 1
            K2 = Kprofiles[upper, range(Kprofiles.shape[1])] * \
                weight_upper + \
                Kprofiles[lower, range(Kprofiles.shape[1])] * \
                (1-weight_upper)

            # diffusivity gradient
            dKdz = (K1 - K2) / dz
<<<<<<< HEAD

            # K at depth z+dKdz*dt/2 
            zi = z_index(-(self.elements.z+dKdz*dt_mix/2))
            upper = np.maximum(np.floor(zi).astype(np.int), 0)
            lower = np.minimum(upper+1, Kprofiles.shape[0]-1)
            weight_upper = 1 - (zi - upper)
            weight_upper[np.isnan(weight_upper)] = 1
            K3 = Kprofiles[upper, range(Kprofiles.shape[1])] * \
                weight_upper + \
                Kprofiles[lower, range(Kprofiles.shape[1])] * \
                (1-weight_upper)

            # Visser et al. 1996 random walk mixing
            R = 2*np.random.random(self.num_elements_active()) - 1            
            r = 1.0/3
            self.elements.z = self.elements.z + dKdz*dt_mix + R*np.sqrt(( K3*dt_mix*2/r))
 
            #print('mixing')         
            #print self.elements.z[0:5]

=======
            # K at depth z+dKdz*dt/2 
            zi = z_index(-(self.elements.z+dKdz*dt_mix/2))
            upper = np.maximum(np.floor(zi).astype(np.int), 0)
            lower = np.minimum(upper+1, Kprofiles.shape[0]-1)
            weight_upper = 1 - (zi - upper)
            weight_upper[np.isnan(weight_upper)] = 1
            K3 = Kprofiles[upper, range(Kprofiles.shape[1])] * \
                weight_upper + \
                Kprofiles[lower, range(Kprofiles.shape[1])] * \
                (1-weight_upper)

            # Visser et al. 1996 random walk mixing
            # requires an inner loop time step dt such that
            # dt << (d2K/dz2)^-1, e.g. typically dt << 15min
            R = 2*np.random.random(self.num_elements_active()) - 1            
            r = 1.0/3
            # new position  =  old position   - up_K_flux   + random walk
            self.elements.z = self.elements.z - dKdz*dt_mix + R*np.sqrt(( K3*dt_mix*2/r))
 
>>>>>>> df6a758c
            # Reflect from surface 
            reflect = np.where(self.elements.z >= 0)
            if len(reflect[0]) > 0:
                self.elements.z[reflect] = -self.elements.z[reflect]

<<<<<<< HEAD
            #print('reflection')
            #print self.elements.z[0:5]

=======
>>>>>>> df6a758c
            # reflect elements going below seafloor
            bottom = np.where(self.elements.z < Zmin)
            if len(bottom[0]) > 0:
                logging.debug('%s elements penetrated seafloor, lifting up' % len(bottom[0]))
                self.elements.z[bottom] = 2*Zmin[bottom] - self.elements.z[bottom]
           
            # advect due to buoyancy
            self.elements.z = self.elements.z + w*dt_mix

<<<<<<< HEAD
            #print('buoyancy')
            #print self.elements.z[0:5]

            # put the particles that belonged to the surface slick (if present) back to the surface
            self.elements.z[surface] = 0.

            #print('surface slick')
            #print self.elements.z[0:5]
=======
            # put the particles that belonged to the surface slick (if present) back to the surface
            self.elements.z[surface] = 0.
>>>>>>> df6a758c

            # formation of slick and wave mixing for surfaced particles if implemented for this class
            self.surface_stick()
            self.surface_wave_mixing(dt_mix)

<<<<<<< HEAD
            #print('surface interaction')
            #print self.elements.z[0:5]

=======
>>>>>>> df6a758c
            # let particles stick to bottom 
            bottom = np.where(self.elements.z < Zmin)
            if len(bottom[0]) > 0:
                logging.debug('%s elements reached seafloor, set to bottom' % len(bottom[0]))
                self.elements.z[bottom] = Zmin 
 
        self.timer_end('main loop:updating elements:vertical mixing')


    def plot_vertical_distribution(self):
        """Function to plot vertical distribution of particles"""
        import matplotlib.pyplot as plt
        from matplotlib.widgets import Slider, Button, RadioButtons
        from pylab import axes, draw
        from matplotlib import dates

        fig = plt.figure()
        mainplot = fig.add_axes([.15, .3, .8, .5])
        sliderax = fig.add_axes([.15, .08, .75, .05])
        data = self.history['z'].T[1, :]
        tslider = Slider(sliderax, 'Timestep', 0, self.steps_output-1,
                         valinit=self.steps_output-1, valfmt='%0.0f')
        try:
            dz = self.get_config('turbulentmixing:verticalresolution')
        except:
            dz = 1.
        maxrange = -100

        def update(val):
            tindex = np.int(tslider.val)
            mainplot.cla()
            mainplot.grid()
            mainplot.hist(self.history['z'].T[tindex, :], bins=int(-maxrange/dz),
                          range=[maxrange, 0], orientation='horizontal')
            mainplot.set_ylim([maxrange, 0])
            mainplot.set_xlabel('number of particles')
            mainplot.set_ylabel('depth [m]')
            x_wind = self.history['x_wind'].T[tindex, :]
            y_wind = self.history['y_wind'].T[tindex, :]
            windspeed = np.mean(np.sqrt(x_wind**2 + y_wind**2))
            mainplot.set_title(str(self.get_time_array()[0][tindex]) +
                               #'   Percent at surface: %.1f %' % percent_at_surface)
                               '   Mean windspeed: %.1f m/s' % windspeed)
            draw()

        update(0)  # Plot initial distribution
        tslider.on_changed(update)
        plt.show()

    def plotter_vertical_distribution_time(self, ax=None, mask=None, dz=1., maxrange=-100, bins=None, step=1):
        """Function to plot vertical distribution of particles
	
	use mask to plot any selection of particles
	"""
        from pylab import axes, draw
        from matplotlib import dates, pyplot

        if ax is None:
            fig = pyplot.figure()
            ax = fig.gca()
            show = True
        else:
            show = False

        if mask is None: # create a mask that is True for all particles
            mask = self.history['z'].T[0] == self.history['z'].T[0] 

        if bins is None:
            bins=int(-maxrange/dz)

        ax.hist(self.history['z'].T[step,mask], bins=bins,
                range=[maxrange, 0], orientation='horizontal')
        ax.set_ylim([maxrange, 0])
        ax.grid()
        #ax.set_xlim([0, mask.sum()*.15])
        ax.set_xlabel('Number of particles')
        ax.set_ylabel('Depth [m]')
        x_wind = self.history['x_wind'].T[step, :]
        y_wind = self.history['x_wind'].T[step, :]
        windspeed = np.mean(np.sqrt(x_wind**2 + y_wind**2))
        ax.set_title(str(self.get_time_array()[0][step]) +
                     '   Mean windspeed: %.1f m/s' % windspeed)
        if show is True:
            pyplot.show()

<|MERGE_RESOLUTION|>--- conflicted
+++ resolved
@@ -221,11 +221,7 @@
             w = self.elements.terminal_velocity
 
             # diffusivity K at depth z+dz
-<<<<<<< HEAD
-            dz = 1.
-=======
             dz = 1e-3
->>>>>>> df6a758c
             zi = z_index(-self.elements.z+0.5*dz)
             upper = np.maximum(np.floor(zi).astype(np.int), 0)
             lower = np.minimum(upper+1, Kprofiles.shape[0]-1)
@@ -249,7 +245,6 @@
 
             # diffusivity gradient
             dKdz = (K1 - K2) / dz
-<<<<<<< HEAD
 
             # K at depth z+dKdz*dt/2 
             zi = z_index(-(self.elements.z+dKdz*dt_mix/2))
@@ -263,26 +258,6 @@
                 (1-weight_upper)
 
             # Visser et al. 1996 random walk mixing
-            R = 2*np.random.random(self.num_elements_active()) - 1            
-            r = 1.0/3
-            self.elements.z = self.elements.z + dKdz*dt_mix + R*np.sqrt(( K3*dt_mix*2/r))
- 
-            #print('mixing')         
-            #print self.elements.z[0:5]
-
-=======
-            # K at depth z+dKdz*dt/2 
-            zi = z_index(-(self.elements.z+dKdz*dt_mix/2))
-            upper = np.maximum(np.floor(zi).astype(np.int), 0)
-            lower = np.minimum(upper+1, Kprofiles.shape[0]-1)
-            weight_upper = 1 - (zi - upper)
-            weight_upper[np.isnan(weight_upper)] = 1
-            K3 = Kprofiles[upper, range(Kprofiles.shape[1])] * \
-                weight_upper + \
-                Kprofiles[lower, range(Kprofiles.shape[1])] * \
-                (1-weight_upper)
-
-            # Visser et al. 1996 random walk mixing
             # requires an inner loop time step dt such that
             # dt << (d2K/dz2)^-1, e.g. typically dt << 15min
             R = 2*np.random.random(self.num_elements_active()) - 1            
@@ -290,18 +265,11 @@
             # new position  =  old position   - up_K_flux   + random walk
             self.elements.z = self.elements.z - dKdz*dt_mix + R*np.sqrt(( K3*dt_mix*2/r))
  
->>>>>>> df6a758c
             # Reflect from surface 
             reflect = np.where(self.elements.z >= 0)
             if len(reflect[0]) > 0:
                 self.elements.z[reflect] = -self.elements.z[reflect]
 
-<<<<<<< HEAD
-            #print('reflection')
-            #print self.elements.z[0:5]
-
-=======
->>>>>>> df6a758c
             # reflect elements going below seafloor
             bottom = np.where(self.elements.z < Zmin)
             if len(bottom[0]) > 0:
@@ -311,30 +279,13 @@
             # advect due to buoyancy
             self.elements.z = self.elements.z + w*dt_mix
 
-<<<<<<< HEAD
-            #print('buoyancy')
-            #print self.elements.z[0:5]
-
             # put the particles that belonged to the surface slick (if present) back to the surface
             self.elements.z[surface] = 0.
-
-            #print('surface slick')
-            #print self.elements.z[0:5]
-=======
-            # put the particles that belonged to the surface slick (if present) back to the surface
-            self.elements.z[surface] = 0.
->>>>>>> df6a758c
 
             # formation of slick and wave mixing for surfaced particles if implemented for this class
             self.surface_stick()
             self.surface_wave_mixing(dt_mix)
 
-<<<<<<< HEAD
-            #print('surface interaction')
-            #print self.elements.z[0:5]
-
-=======
->>>>>>> df6a758c
             # let particles stick to bottom 
             bottom = np.where(self.elements.z < Zmin)
             if len(bottom[0]) > 0:
